--- conflicted
+++ resolved
@@ -50,11 +50,7 @@
 
 [BCs]
   [tangential_E_bdr]
-<<<<<<< HEAD
-    type = MFEMVectorFunctionDirichletBC
-=======
-    type = MFEMVectorTangentialDirichletBC
->>>>>>> 08cb888a
+    type = MFEMVectorFunctionTangentialDirichletBC
     variable = e_field
     boundary = '1 2 3 4 5 6 7 8 9 10 11 12 13 14 15 16 17 18 19 20 21 22 23 24'
     function = exact_e_field
