--- conflicted
+++ resolved
@@ -17,8 +17,4 @@
 include $(FRAMEWORK_DIR)/moose.mk
 
 ###############################################################################
-# Additional special case targets should be added here
-<<<<<<< HEAD
-
-=======
->>>>>>> 38a5e0c4
+# Additional special case targets should be added here