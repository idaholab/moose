#include "MFEMVectorBoundaryIntegratedBC.h"

registerMooseObject("PlatypusApp", MFEMVectorBoundaryIntegratedBC);

InputParameters
MFEMVectorBoundaryIntegratedBC::validParams()
{
  InputParameters params = MFEMIntegratedBC::validParams();
<<<<<<< HEAD
  params.addRequiredParam<std::vector<Real>>(
      "values", "The vector whose normal component will be used in the integrated BC");
=======
  params.addClassDescription("Adds the boundary integrator to an MFEM problem for the linear form "
                             "$(\\vec f, \\vec v)_{\\partial\\Omega}$");
  params.addRequiredParam<std::string>(
      "vector_coefficient", "The vector MFEM coefficient which will be used in the integrated BC");
>>>>>>> 2c78ecf2
  return params;
}

// TODO: Currently assumes the vector function coefficient is 3D
MFEMVectorBoundaryIntegratedBC::MFEMVectorBoundaryIntegratedBC(const InputParameters & parameters)
  : MFEMIntegratedBC(parameters),
    _vec_value(getParam<std::vector<Real>>("values")),
    _vec_coef(getMFEMProblem().makeVectorCoefficient<mfem::VectorConstantCoefficient>(
        mfem::Vector(_vec_value.data(), _vec_value.size())))
{
}

// Create a new MFEM integrator to apply to the RHS of the weak form. Ownership managed by the
// caller.
mfem::LinearFormIntegrator *
MFEMVectorBoundaryIntegratedBC::createLinearFormIntegrator()
{
  return new mfem::VectorBoundaryLFIntegrator(*_vec_coef);
}

// Create a new MFEM integrator to apply to LHS of the weak form. Ownership managed by the caller.
mfem::BilinearFormIntegrator *
MFEMVectorBoundaryIntegratedBC::createBilinearFormIntegrator()
{
  return nullptr;
}<|MERGE_RESOLUTION|>--- conflicted
+++ resolved
@@ -6,15 +6,10 @@
 MFEMVectorBoundaryIntegratedBC::validParams()
 {
   InputParameters params = MFEMIntegratedBC::validParams();
-<<<<<<< HEAD
-  params.addRequiredParam<std::vector<Real>>(
-      "values", "The vector whose normal component will be used in the integrated BC");
-=======
   params.addClassDescription("Adds the boundary integrator to an MFEM problem for the linear form "
                              "$(\\vec f, \\vec v)_{\\partial\\Omega}$");
-  params.addRequiredParam<std::string>(
-      "vector_coefficient", "The vector MFEM coefficient which will be used in the integrated BC");
->>>>>>> 2c78ecf2
+  params.addRequiredParam<std::vector<Real>>(
+      "values", "The vector whose components will be used in the integrated BC");
   return params;
 }
 
