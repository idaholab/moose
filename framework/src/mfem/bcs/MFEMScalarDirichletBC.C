#include "MFEMScalarDirichletBC.h"

registerMooseObject("PlatypusApp", MFEMScalarDirichletBC);

InputParameters
MFEMScalarDirichletBC::validParams()
{
  InputParameters params = MFEMEssentialBC::validParams();
<<<<<<< HEAD
  params.addRequiredParam<Real>("value", "Value of the BC.");
=======
  params.addClassDescription("Applies a Dirichlet condition to a scalar variable.");
  params.addRequiredParam<UserObjectName>(
      "coefficient", "The scalar MFEM coefficient to use in the Dirichlet condition");
>>>>>>> 2c78ecf2
  return params;
}

MFEMScalarDirichletBC::MFEMScalarDirichletBC(const InputParameters & parameters)
  : MFEMEssentialBC(parameters),
    _coef(
        getMFEMProblem().makeScalarCoefficient<mfem::ConstantCoefficient>(getParam<Real>("value")))
{
}

void
MFEMScalarDirichletBC::ApplyBC(mfem::GridFunction & gridfunc, mfem::Mesh * mesh_)
{
  mfem::Array<int> ess_bdrs(mesh_->bdr_attributes.Max());
  ess_bdrs = GetMarkers(*mesh_);
  gridfunc.ProjectBdrCoefficient(*_coef, ess_bdrs);
}<|MERGE_RESOLUTION|>--- conflicted
+++ resolved
@@ -6,13 +6,8 @@
 MFEMScalarDirichletBC::validParams()
 {
   InputParameters params = MFEMEssentialBC::validParams();
-<<<<<<< HEAD
-  params.addRequiredParam<Real>("value", "Value of the BC.");
-=======
   params.addClassDescription("Applies a Dirichlet condition to a scalar variable.");
-  params.addRequiredParam<UserObjectName>(
-      "coefficient", "The scalar MFEM coefficient to use in the Dirichlet condition");
->>>>>>> 2c78ecf2
+  params.addRequiredParam<Real>("value", "The scalar value to use in the Dirichlet condition");
   return params;
 }
 
