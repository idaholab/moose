#include "equation_system.h"

namespace platypus
{

EquationSystem::~EquationSystem() { _h_blocks.DeleteAll(); }

bool
EquationSystem::VectorContainsName(const std::vector<std::string> & the_vector,
                                   const std::string & name) const
{

  auto iter = std::find(the_vector.begin(), the_vector.end(), name);

  return (iter != the_vector.end());
}

void
EquationSystem::AddTrialVariableNameIfMissing(const std::string & trial_var_name)
{
  if (!VectorContainsName(_trial_var_names, trial_var_name))
  {
    _trial_var_names.push_back(trial_var_name);
  }
}

void
EquationSystem::AddTestVariableNameIfMissing(const std::string & test_var_name)
{
  if (!VectorContainsName(_test_var_names, test_var_name))
  {
    _test_var_names.push_back(test_var_name);
  }
}

void
EquationSystem::AddKernel(const std::string & test_var_name,
                          std::shared_ptr<MFEMBilinearFormKernel> blf_kernel)
{
  AddTestVariableNameIfMissing(test_var_name);
  AddTrialVariableNameIfMissing(test_var_name);
  addKernelToMap<MFEMBilinearFormKernel>(blf_kernel, _blf_kernels_map);
}

void
EquationSystem::AddKernel(const std::string & test_var_name,
                          std::shared_ptr<MFEMLinearFormKernel> lf_kernel)
{
  AddTestVariableNameIfMissing(test_var_name);
  addKernelToMap<MFEMLinearFormKernel>(lf_kernel, _lf_kernels_map);
}

void
EquationSystem::AddKernel(const std::string & test_var_name,
                          std::shared_ptr<MFEMNonlinearFormKernel> nlf_kernel)
{
  AddTestVariableNameIfMissing(test_var_name);
  AddTrialVariableNameIfMissing(nlf_kernel->getTrialVariableName());
  addKernelToMap<MFEMNonlinearFormKernel>(nlf_kernel, _nlf_kernels_map);
}

void
EquationSystem::AddKernel(const std::string & trial_var_name,
                          const std::string & test_var_name,
                          std::shared_ptr<MFEMMixedBilinearFormKernel> mblf_kernel)
{
  AddTestVariableNameIfMissing(test_var_name);
  AddTrialVariableNameIfMissing(trial_var_name);
  // Register new mblf kernels map if not present for this test variable
  if (!_mblf_kernels_map_map.Has(test_var_name))
  {
    auto kernel_field_map = std::make_shared<
        platypus::NamedFieldsMap<std::vector<std::shared_ptr<MFEMMixedBilinearFormKernel>>>>();

    _mblf_kernels_map_map.Register(test_var_name, std::move(kernel_field_map));
  }

  // Register new mblf kernels map if not present for the test/trial variable
  // pair
  if (!_mblf_kernels_map_map.Get(test_var_name)->Has(trial_var_name))
  {
    auto kernels = std::make_shared<std::vector<std::shared_ptr<MFEMMixedBilinearFormKernel>>>();

    _mblf_kernels_map_map.Get(test_var_name)->Register(trial_var_name, std::move(kernels));
  }

  _mblf_kernels_map_map.GetRef(test_var_name)
      .Get(trial_var_name)
      ->push_back(std::move(mblf_kernel));
}

void
EquationSystem::ApplyBoundaryConditions(platypus::BCMap & bc_map)
{
  _ess_tdof_lists.resize(_test_var_names.size());
  for (int i = 0; i < _test_var_names.size(); i++)
  {
    auto test_var_name = _test_var_names.at(i);
    // Set default value of gridfunction used in essential BC. Values
    // overwritten in applyEssentialBCs
    *(_xs.at(i)) = 0.0;
    *(_dxdts.at(i)) = 0.0;
    bc_map.ApplyEssentialBCs(
        test_var_name, _ess_tdof_lists.at(i), *(_xs.at(i)), _test_pfespaces.at(i)->GetParMesh());
  }
}

void
EquationSystem::FormLinearSystem(mfem::OperatorHandle & op,
                                 mfem::BlockVector & trueX,
                                 mfem::BlockVector & trueRHS)
{

  switch (_assembly_level)
  {
    case mfem::AssemblyLevel::LEGACY:
      FormLegacySystem(op, trueX, trueRHS);
      break;
    default:
      MFEM_VERIFY(_test_var_names.size() == 1,
                  "Non-legacy assembly is only supported for single-variable systems");
      MFEM_VERIFY(!_mblf_kernels_map_map.size(),
                  "Non-legacy assembly is only supported for square systems");
      FormSystem(op, trueX, trueRHS);
  }
}

void
EquationSystem::FormSystem(mfem::OperatorHandle & op,
                           mfem::BlockVector & trueX,
                           mfem::BlockVector & trueRHS)
{
  auto & test_var_name = _test_var_names.at(0);
  auto blf = _blfs.Get(test_var_name);
  auto lf = _lfs.Get(test_var_name);
  mfem::BlockVector aux_x, aux_rhs;
  mfem::OperatorPtr * aux_a = new mfem::OperatorPtr;

  blf->FormLinearSystem(_ess_tdof_lists.at(0), *(_xs.at(0)), *lf, *aux_a, aux_x, aux_rhs);

  trueX.GetBlock(0) = aux_x;
  trueRHS.GetBlock(0) = aux_rhs;
  trueX.SyncFromBlocks();
  trueRHS.SyncFromBlocks();

  op.Reset(aux_a->Ptr());
}

void
EquationSystem::FormLegacySystem(mfem::OperatorHandle & op,
                                 mfem::BlockVector & trueX,
                                 mfem::BlockVector & trueRHS)
{

  // Allocate block operator
  _h_blocks.DeleteAll();
  _h_blocks.SetSize(_test_var_names.size(), _test_var_names.size());
  // Form diagonal blocks.
  for (int i = 0; i < _test_var_names.size(); i++)
  {
    auto & test_var_name = _test_var_names.at(i);
    auto blf = _blfs.Get(test_var_name);
    auto lf = _lfs.Get(test_var_name);
    mfem::Vector aux_x, aux_rhs;
    mfem::HypreParMatrix * aux_a = new mfem::HypreParMatrix;
    // Ownership of aux_a goes to the blf
    blf->FormLinearSystem(_ess_tdof_lists.at(i), *(_xs.at(i)), *lf, *aux_a, aux_x, aux_rhs);
    _h_blocks(i, i) = aux_a;
    trueX.GetBlock(i) = aux_x;
    trueRHS.GetBlock(i) = aux_rhs;
  }

  // Form off-diagonal blocks
  for (int i = 0; i < _test_var_names.size(); i++)
  {
    auto test_var_name = _test_var_names.at(i);
    for (int j = 0; j < _test_var_names.size(); j++)
    {
      auto trial_var_name = _test_var_names.at(j);

      mfem::Vector aux_x, aux_rhs;
      mfem::ParLinearForm aux_lf(_test_pfespaces.at(i));
      aux_lf = 0.0;
      if (_mblfs.Has(test_var_name) && _mblfs.Get(test_var_name)->Has(trial_var_name))
      {
        auto mblf = _mblfs.Get(test_var_name)->Get(trial_var_name);
        mfem::HypreParMatrix * aux_a = new mfem::HypreParMatrix;
        // Ownership of aux_a goes to the blf
        mblf->FormRectangularLinearSystem(_ess_tdof_lists.at(j),
                                          _ess_tdof_lists.at(i),
                                          *(_xs.at(j)),
                                          aux_lf,
                                          *aux_a,
                                          aux_x,
                                          aux_rhs);
        _h_blocks(i, j) = aux_a;
        trueRHS.GetBlock(i) += aux_rhs;
      }
    }
  }
  // Sync memory
  for (int i = 0; i < _test_var_names.size(); i++)
  {
    trueX.GetBlock(0).SyncAliasMemory(trueX);
    trueRHS.GetBlock(0).SyncAliasMemory(trueRHS);
  }

  // Create monolithic matrix
  op.Reset(mfem::HypreParMatrixFromBlocks(_h_blocks));
}

void
EquationSystem::BuildJacobian(mfem::BlockVector & trueX, mfem::BlockVector & trueRHS)
{
  height = trueX.Size();
  width = trueRHS.Size();
  FormLinearSystem(_jacobian, trueX, trueRHS);
}

void
EquationSystem::Mult(const mfem::Vector & x, mfem::Vector & residual) const
{
  _jacobian->Mult(x, residual);
  x.HostRead();
  residual.HostRead();
}

mfem::Operator &
EquationSystem::GetGradient(const mfem::Vector & u) const
{
  return *_jacobian;
}

void
EquationSystem::RecoverFEMSolution(mfem::BlockVector & trueX,
                                   platypus::GridFunctions & gridfunctions)
{
  for (int i = 0; i < _trial_var_names.size(); i++)
  {
    auto & trial_var_name = _trial_var_names.at(i);
    trueX.GetBlock(i).SyncAliasMemory(trueX);
    gridfunctions.Get(trial_var_name)->Distribute(&(trueX.GetBlock(i)));
  }
}

void
EquationSystem::Init(platypus::GridFunctions & gridfunctions,
                     const platypus::FESpaces & fespaces,
                     platypus::BCMap & bc_map,
                     mfem::AssemblyLevel assembly_level)
{
  _assembly_level = assembly_level;

  for (auto & test_var_name : _test_var_names)
  {
    if (!gridfunctions.Has(test_var_name))
    {
      MFEM_ABORT("Test variable " << test_var_name
                                  << " requested by equation system during initialisation was "
                                     "not found in gridfunctions");
    }
    // Store pointers to variable FESpaces
    _test_pfespaces.push_back(gridfunctions.Get(test_var_name)->ParFESpace());
    // Create auxiliary gridfunctions for applying Dirichlet conditions
    _xs.emplace_back(
        std::make_unique<mfem::ParGridFunction>(gridfunctions.Get(test_var_name)->ParFESpace()));
    _dxdts.emplace_back(
        std::make_unique<mfem::ParGridFunction>(gridfunctions.Get(test_var_name)->ParFESpace()));
    _trial_variables.Register(test_var_name, gridfunctions.GetShared(test_var_name));
  }
}

void
EquationSystem::BuildLinearForms(platypus::BCMap & bc_map)
{
  // Register linear forms
  for (int i = 0; i < _test_var_names.size(); i++)
  {
    auto test_var_name = _test_var_names.at(i);
    _lfs.Register(test_var_name, std::make_shared<mfem::ParLinearForm>(_test_pfespaces.at(i)));
    _lfs.GetRef(test_var_name) = 0.0;
    bc_map.ApplyIntegratedBCs(
        test_var_name, _lfs.GetRef(test_var_name), _test_pfespaces.at(i)->GetParMesh());
  }
  // Apply boundary conditions
  ApplyBoundaryConditions(bc_map);

  for (auto & test_var_name : _test_var_names)
  {
    // Apply kernels
    auto lf = _lfs.Get(test_var_name);
    if (_lf_kernels_map.Has(test_var_name))
    {
      auto lf_kernels = _lf_kernels_map.GetRef(test_var_name);

      for (auto & lf_kernel : lf_kernels)
      {
        lf->AddDomainIntegrator(lf_kernel->createIntegrator());
      }
    }
    lf->Assemble();
  }
}

void
EquationSystem::BuildBilinearForms(platypus::BCMap & bc_map)
{
  // Register bilinear forms
  for (int i = 0; i < _test_var_names.size(); i++)
  {
    auto test_var_name = _test_var_names.at(i);
    _blfs.Register(test_var_name, std::make_shared<mfem::ParBilinearForm>(_test_pfespaces.at(i)));

    bc_map.ApplyIntegratedBCs(
        test_var_name, _blfs.GetRef(test_var_name), _test_pfespaces.at(i)->GetParMesh());
    // Apply kernels
    auto blf = _blfs.Get(test_var_name);
    if (_blf_kernels_map.Has(test_var_name))
    {
      blf->SetAssemblyLevel(_assembly_level);
      auto blf_kernels = _blf_kernels_map.GetRef(test_var_name);

      for (auto & blf_kernel : blf_kernels)
      {
        blf->AddDomainIntegrator(blf_kernel->createIntegrator());
      }
    }
    // Assemble
    blf->Assemble();
  }
}

void
EquationSystem::BuildMixedBilinearForms()
{
  // Register mixed bilinear forms. Note that not all combinations may
  // have a kernel

  // Create mblf for each test/trial pair
  for (int i = 0; i < _test_var_names.size(); i++)
  {
    auto test_var_name = _test_var_names.at(i);
    auto test_mblfs = std::make_shared<platypus::NamedFieldsMap<mfem::ParMixedBilinearForm>>();
    for (int j = 0; j < _test_var_names.size(); j++)
    {
      auto trial_var_name = _test_var_names.at(j);

      // Register MixedBilinearForm if kernels exist for it, and assemble
      // kernels
      if (_mblf_kernels_map_map.Has(test_var_name) &&
          _mblf_kernels_map_map.Get(test_var_name)->Has(trial_var_name))
      {
        auto mblf_kernels = _mblf_kernels_map_map.GetRef(test_var_name).GetRef(trial_var_name);
        auto mblf = std::make_shared<mfem::ParMixedBilinearForm>(_test_pfespaces.at(j),
                                                                 _test_pfespaces.at(i));
        // Apply all mixed kernels with this test/trial pair
        for (auto & mblf_kernel : mblf_kernels)
        {
          mblf->AddDomainIntegrator(mblf_kernel->createIntegrator());
        }
        // Assemble mixed bilinear forms
        mblf->Assemble();
        // Register mixed bilinear forms associated with a single trial variable
        // for the current test variable
        test_mblfs->Register(trial_var_name, mblf);
      }
    }
    // Register all mixed bilinear form sets associated with a single test
    // variable
    _mblfs.Register(test_var_name, test_mblfs);
  }
}

void
EquationSystem::BuildEquationSystem(platypus::BCMap & bc_map)
{
  BuildBilinearForms(bc_map);
  BuildMixedBilinearForms();
  BuildLinearForms(bc_map);
}

TimeDependentEquationSystem::TimeDependentEquationSystem() : _dt_coef(1.0) {}

void
TimeDependentEquationSystem::AddTrialVariableNameIfMissing(const std::string & var_name)
{
  // The TimeDependentEquationSystem operator expects to act on a vector of variable time
  // derivatives
  std::string var_time_derivative_name = GetTimeDerivativeName(var_name);

  if (!VectorContainsName(_trial_var_names, var_time_derivative_name))
  {
    _trial_var_names.push_back(var_time_derivative_name);
    _trial_var_time_derivative_names.push_back(var_time_derivative_name);
  }
}

void
TimeDependentEquationSystem::SetTimeStep(double dt)
{
  if (fabs(dt - _dt_coef.constant) > 1.0e-12 * dt)
  {
    _dt_coef.constant = dt;
    for (auto test_var_name : _test_var_names)
    {
      auto blf = _blfs.Get(test_var_name);
      blf->Update();
      blf->Assemble();
    }
  }
}

void
TimeDependentEquationSystem::AddKernel(const std::string & test_var_name,
                                       std::shared_ptr<MFEMBilinearFormKernel> blf_kernel)
{
  if (blf_kernel->getTrialVariableName() == GetTimeDerivativeName(test_var_name))
  {
    AddTestVariableNameIfMissing(test_var_name);
    AddTrialVariableNameIfMissing(test_var_name);
    addKernelToMap<MFEMBilinearFormKernel>(blf_kernel, _td_blf_kernels_map);
  }
  else
  {
    EquationSystem::AddKernel(test_var_name, blf_kernel);
  }
}

void
TimeDependentEquationSystem::BuildBilinearForms(platypus::BCMap & bc_map)
{
<<<<<<< HEAD
=======
  EquationSystem::BuildBilinearForms(bc_map);
>>>>>>> d0c1f3c0

  // Build and assemble bilinear forms acting on time derivatives
  for (int i = 0; i < _test_var_names.size(); i++)
  {

    auto test_var_name = _test_var_names.at(i);
    _td_blfs.Register(test_var_name,
                      std::make_shared<mfem::ParBilinearForm>(_test_pfespaces.at(i)));
    _blfs.Register(test_var_name, std::make_shared<mfem::ParBilinearForm>(_test_pfespaces.at(i)));

    // Initially both sum and sum_to_scale correspond to the same blf integrators. However, the
    // latter gets scaled by -dt later
    mfem::SumIntegrator * sum = new mfem::SumIntegrator;
    mfem::SumIntegrator * sum_to_scale = new mfem::SumIntegrator;
    ScaleIntegrator * scaled_sum = new ScaleIntegrator(sum_to_scale, -_dt_coef.constant);

    bc_map.ApplyIntegratedBCs(
        test_var_name, _td_blfs.GetRef(test_var_name), _test_pfespaces.at(i)->GetParMesh());

    // Apply kernels
    auto blf = _blfs.Get(test_var_name);
    if (_blf_kernels_map.Has(test_var_name))
    {
      blf->SetAssemblyLevel(_assembly_level);
      auto blf_kernels = _blf_kernels_map.GetRef(test_var_name);

      for (auto & blf_kernel : blf_kernels)
      {
        sum->AddIntegrator(blf_kernel->createIntegrator());
        sum_to_scale->AddIntegrator(blf_kernel->createIntegrator());
      }
    }

    // Apply td_blf kernels
    auto td_blf = _td_blfs.Get(test_var_name);
    if (_td_blf_kernels_map.Has(test_var_name))
    {
      td_blf->SetAssemblyLevel(_assembly_level);
      auto td_blf_kernels = _td_blf_kernels_map.GetRef(test_var_name);

      for (auto & td_blf_kernel : td_blf_kernels)
      {
        td_blf->AddDomainIntegrator(td_blf_kernel->createIntegrator());
      }
    }

    // sum is owned by blf and scaled_sum is owned by td_blf
    blf->AddDomainIntegrator(sum);
    td_blf->AddDomainIntegrator(scaled_sum);

    // Assemble forms
    blf->Assemble();
    td_blf->Assemble();
<<<<<<< HEAD
=======
    // if implicit, add contribution from bilinear form acting on u: {
    auto blf = _blfs.Get(test_var_name);
    td_blf->SpMat().Add(_dt_coef.constant, blf->SpMat());
    // }
>>>>>>> d0c1f3c0
  }
}

void
TimeDependentEquationSystem::FormLegacySystem(mfem::OperatorHandle & op,
                                              mfem::BlockVector & truedXdt,
                                              mfem::BlockVector & trueRHS)
{

  // Allocate block operator
  _h_blocks.DeleteAll();
  _h_blocks.SetSize(_test_var_names.size(), _test_var_names.size());
  // Form diagonal blocks.
  for (int i = 0; i < _test_var_names.size(); i++)
  {
    auto & test_var_name = _test_var_names.at(i);
    auto td_blf = _td_blfs.Get(test_var_name);
    auto blf = _blfs.Get(test_var_name);
    auto lf = _lfs.Get(test_var_name);
    // if implicit, add contribution to linear form from terms involving state
    // variable at previous timestep: {
    blf->AddMult(*_trial_variables.Get(test_var_name), *lf, -1.0);
    // }
    mfem::Vector aux_x, aux_rhs;
    // Update solution values on Dirichlet values to be in terms of du/dt instead of u
    mfem::Vector bc_x = *(_xs.at(i).get());
    bc_x -= *_trial_variables.Get(test_var_name);
    bc_x /= _dt_coef.constant;

    // Form linear system for operator acting on vector of du/dt
    mfem::HypreParMatrix * aux_a = new mfem::HypreParMatrix;
    // Ownership of aux_a goes to the blf
    td_blf->FormLinearSystem(_ess_tdof_lists.at(i), bc_x, *lf, *aux_a, aux_x, aux_rhs);
    _h_blocks(i, i) = aux_a;
    truedXdt.GetBlock(i) = aux_x;
    trueRHS.GetBlock(i) = aux_rhs;
  }

  truedXdt.SyncFromBlocks();
  trueRHS.SyncFromBlocks();

  // Create monolithic matrix
  op.Reset(mfem::HypreParMatrixFromBlocks(_h_blocks));
}

void
TimeDependentEquationSystem::FormSystem(mfem::OperatorHandle & op,
                                        mfem::BlockVector & truedXdt,
                                        mfem::BlockVector & trueRHS)
{
  auto & test_var_name = _test_var_names.at(0);
  auto td_blf = _td_blfs.Get(test_var_name);
  auto blf = _blfs.Get(test_var_name);
  auto lf = _lfs.Get(test_var_name);
  // if implicit, add contribution to linear form from terms involving state
  // variable at previous timestep: {

  // The AddMult method in mfem::BilinearForm is not defined for non-legacy assembly
  mfem::Vector lf_prev(lf->Size());
  blf->Mult(*_trial_variables.Get(test_var_name), lf_prev);
  *lf += lf_prev;
  // }
  mfem::Vector aux_x, aux_rhs;
  // Update solution values on Dirichlet values to be in terms of du/dt instead of u
  mfem::Vector bc_x = *(_xs.at(0).get());
  bc_x -= *_trial_variables.Get(test_var_name);
  bc_x /= _dt_coef.constant;

  // Form linear system for operator acting on vector of du/dt
  mfem::OperatorPtr * aux_a = new mfem::OperatorPtr;
  // Ownership of aux_a goes to the blf
  td_blf->FormLinearSystem(_ess_tdof_lists.at(0), bc_x, *lf, *aux_a, aux_x, aux_rhs);

  truedXdt.GetBlock(0) = aux_x;
  trueRHS.GetBlock(0) = aux_rhs;
  truedXdt.SyncFromBlocks();
  trueRHS.SyncFromBlocks();

  // Create monolithic matrix
  op.Reset(aux_a->Ptr());
}

void
TimeDependentEquationSystem::UpdateEquationSystem(platypus::BCMap & bc_map)
{
  BuildBilinearForms(bc_map);
  BuildMixedBilinearForms();
  BuildLinearForms(bc_map);
}

} // namespace platypus<|MERGE_RESOLUTION|>--- conflicted
+++ resolved
@@ -429,10 +429,7 @@
 void
 TimeDependentEquationSystem::BuildBilinearForms(platypus::BCMap & bc_map)
 {
-<<<<<<< HEAD
-=======
   EquationSystem::BuildBilinearForms(bc_map);
->>>>>>> d0c1f3c0
 
   // Build and assemble bilinear forms acting on time derivatives
   for (int i = 0; i < _test_var_names.size(); i++)
@@ -486,13 +483,6 @@
     // Assemble forms
     blf->Assemble();
     td_blf->Assemble();
-<<<<<<< HEAD
-=======
-    // if implicit, add contribution from bilinear form acting on u: {
-    auto blf = _blfs.Get(test_var_name);
-    td_blf->SpMat().Add(_dt_coef.constant, blf->SpMat());
-    // }
->>>>>>> d0c1f3c0
   }
 }
 
