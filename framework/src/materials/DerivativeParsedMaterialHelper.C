--- conflicted
+++ resolved
@@ -130,26 +130,12 @@
   current._darg_names = parent_derivative._darg_names;
 
   // the moose variable name goes into the derivative property name
-<<<<<<< HEAD
-<<<<<<< HEAD
-<<<<<<< HEAD
   if (_map_mode == USE_PARAM_NAMES)
     current._darg_names.push_back(map_to_arg_names[_variable_names[var]]);
   else
     current._darg_names.push_back(_variable_names[var]);
 
   current._F = ADFunctionPtr(new ADFunction(*parent_derivative._F));
-=======
-  current._darg_names.push_back(_variable_names[var]);
-=======
-  current._darg_names.push_back(_arg_names[finder - _equation_args.begin()]);
->>>>>>> fd40bf1c23... Update and change branch
-  current._F = std::make_shared<ADFunction>(*parent_derivative._F);
->>>>>>> 788a1d59b3... Deduces variables retrieved from fparser, classifying them as coupled values or material properties
-=======
-  current._darg_names.push_back(_arg_names[var]);
-  current._F = std::make_shared<ADFunction>(*parent_derivative._F);
->>>>>>> 17157e2c
 
   // execute derivative
   if (current._F->AutoDiff(derivative_var) != -1)
