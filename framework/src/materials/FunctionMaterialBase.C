--- conflicted
+++ resolved
@@ -65,15 +65,9 @@
       _arg_names.push_back(vars->second[j]->name());
       _arg_numbers.push_back(number);
       _arg_param_names.push_back(*it);
-<<<<<<< HEAD
+
       _arg_param_numbers.push_back(j);
       _arg_param_unique.push_back(_mapping_is_unique);
-=======
-      if (_mapping_is_unique)
-        _arg_param_numbers.push_back(-1);
-      else
-        _arg_param_numbers.push_back(j);
->>>>>>> 17157e2c
 
       // populate number -> arg index lookup table
       unsigned int idx = libMeshVarNumberRemap(number);
