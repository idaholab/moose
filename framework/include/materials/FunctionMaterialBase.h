//* This file is part of the MOOSE framework
//* https://www.mooseframework.org
//*
//* All rights reserved, see COPYRIGHT for full restrictions
//* https://github.com/idaholab/moose/blob/master/COPYRIGHT
//*
//* Licensed under LGPL 2.1, please see LICENSE for details
//* https://www.gnu.org/licenses/lgpl-2.1.html

#pragma once

#include "Material.h"
#include "DerivativeMaterialInterface.h"

// Forward Declarations
class FunctionMaterialBase;

template <>
InputParameters validParams<FunctionMaterialBase>();

/**
 * %Material base class central for all Materials that provide a Function as a
 * material property value.
 */
class FunctionMaterialBase : public DerivativeMaterialInterface<Material>
{
public:
  static InputParameters validParams();

  FunctionMaterialBase(const InputParameters & parameters);

protected:
  /**
   * FunctionMaterialBase keeps an internal list of all the variables the derivatives are taken
   * w.r.t.
   * We provide the MOOSE variable bames in _arg_names, the libMesh variable numbers in
   * _arg_numbers, and the
   * input file parameter names in _arg_param_names. All are indexed by the argument index.
   * This method returns the argument index for a given the libMesh variable number.
   *
   * This mapping is necessary for internal classes which maintain lists of derivatives indexed by
   * argument index
   * and need to pull from those lists from the computeDF, computeD2F, and computeD3F methods, which
   * receive
   * libMesh variable numbers as parameters.
   */
  unsigned int argIndex(unsigned int i_var) const
  {
    const unsigned int idx = libMeshVarNumberRemap(i_var);
    mooseAssert(idx < _arg_index.size() && _arg_numbers[_arg_index[idx]] == i_var,
                "Requesting argIndex() for a derivative w.r.t. a variable not coupled to.");
    return _arg_index[idx];
  }

  /// Coupled variables for function arguments
  std::vector<const VariableValue *> _args;
  std::vector<const VariableGradient *> _grad_args;
  std::vector<const VariableSecond *> _second_args;

  /**
   * Name of the function value material property and used as a base name to
   * concatenate the material property names for the derivatives.
   */
  std::string _F_name;

  /// Flag that indicates if exactly one linear variable is coupled per input file coupling parameter
  bool _mapping_is_unique;

  /// Number of coupled arguments.
  unsigned int _nargs;

  /// String vector of all argument names.
  std::vector<std::string> _arg_names;

  /// Vector of all argument MOOSE variable numbers.
  std::vector<unsigned int> _arg_numbers;

  /// String vector of the input file coupling parameter name for each argument.
  std::vector<std::string> _arg_param_names;
  std::vector<int> _arg_param_numbers;
<<<<<<< HEAD

  // boolean vector for whether the parameter has unique mapping
  std::vector<bool> _arg_param_unique;
=======
>>>>>>> 17157e2c

  /// coupled variables with default values
  std::vector<std::string> _arg_constant_defaults;

  /// Calculate (and allocate memory for) the third derivatives of the free energy.
  bool _third_derivatives;

  /// Material property to store the function value.
  MaterialProperty<Real> * _prop_F;

private:
  /// map the variable numbers to an even/odd interspersed pattern
  unsigned int libMeshVarNumberRemap(unsigned int var) const
  {
    const int b = static_cast<int>(var);
    return b >= 0 ? b << 1 : (-b << 1) - 1;
  }

  /// Vector to look up the internal coupled variable index into _arg_*  through the libMesh variable number
  std::vector<unsigned int> _arg_index;
};<|MERGE_RESOLUTION|>--- conflicted
+++ resolved
@@ -78,12 +78,9 @@
   /// String vector of the input file coupling parameter name for each argument.
   std::vector<std::string> _arg_param_names;
   std::vector<int> _arg_param_numbers;
-<<<<<<< HEAD
 
   // boolean vector for whether the parameter has unique mapping
   std::vector<bool> _arg_param_unique;
-=======
->>>>>>> 17157e2c
 
   /// coupled variables with default values
   std::vector<std::string> _arg_constant_defaults;
