--- conflicted
+++ resolved
@@ -116,11 +116,4 @@
 [Outputs]
   file_base = gradbox
   exodus = true
-<<<<<<< HEAD
-  print_linear_residuals = true
-  print_perf_log = true
-[]
-=======
-[]
-
->>>>>>> 95d65557
+[]