--- conflicted
+++ resolved
@@ -179,27 +179,17 @@
       } // end case 1,2,3
 
       case 4: // energy
-        mooseError("Shouldn't get here, this is the on-diagonal entry!");
+        mooseError2("Shouldn't get here, this is the on-diagonal entry!");
         break;
 
-<<<<<<< HEAD
       default:
-        mooseError("Invalid m value.");
+        mooseError2("Invalid m value.");
         break;
     }
 
     // Finally, sum up the different contributions (with appropriate
     // sign) multiply by the test function, and return.
     return (-thermal_term - visc_term) * _test[_i][_qp];
-=======
-    case 4: // energy
-      mooseError2("Shouldn't get here, this is the on-diagonal entry!");
-      break;
-
-    default:
-      mooseError2("Invalid m value.");
-      break;
->>>>>>> 9275d995
   }
   else
     return 0.0;
