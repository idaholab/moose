--- conflicted
+++ resolved
@@ -94,7 +94,7 @@
           for (unsigned int ell = 0; ell < LIBMESH_DIM; ++ell)
             intermediate_value += _vst_derivs.dtau(k, ell, m) * U(ell) / rho; // Note: pass 'm' to dtau, it will convert it internally
 
-<<<<<<< HEAD
+
           // Hit accumulated value with test function
           value += intermediate_value * _grad_test[_i][_qp](k);
         } // end for k
@@ -108,13 +108,4 @@
   }
   else
     return 0.0;
-=======
-    default:
-      mooseError2("Invalid variable!");
-      break;
-  } // end switch (m)
-
-  mooseError2("Shouldn't get here...");
-  return 0.0;
->>>>>>> 9275d995
 }