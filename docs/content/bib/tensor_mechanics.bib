@book{simo2006computational,
  title={Computational inelasticity},
  author={Simo, Juan C and Hughes, Thomas JR},
  volume={7},
  year={2006},
  publisher={Springer Science \& Business Media}
}

@book{dunne2005introduction,
  title={Introduction to computational plasticity},
  author={Dunne, Fionn and Petrinic, Nik},
  year={2005},
  publisher={Oxford University Press on Demand}
}

@article{niffenegger2012proper,
  Author = {Niffenegger, Markus and Reichlin, Klaus},
  Doi = {10.1016/j.nucengdes.2011.12.006},
  Journal = {Nuclear Engineering and Design},
  Month = feb,
  Pages = {356--359},
  Title = {The proper use of thermal expansion coefficients in finite element calculations},
  Volume = {243},
  Year = {2012}
}

@book{hughes1987finite,
  title = {The Finite Element Method, Linear Static and Dynamic Finite Element Analysis},
  publisher = {New Jersey:Prentice-Hall},
  year = {1987},
  author = {Hughes, T.~J.~R}
}

@book{bower2009applied,
  title = {Applied mechanics of solids},
  publisher = {CRC press},
  year = {2009},
  author = {Bower, A.~F.}
}

<<<<<<< HEAD
@article{miehe2015phasefield,
  title = "Phase field modeling of fracture in multi-physics problems. Part I. Balance of crack surface and failure criteria for brittle crack propagation in thermo-elastic solids",
  journal = "Computer Methods in Applied Mechanics and Engineering",
  volume = "294",
  pages = "449 - 485",
  year = "2015",
  issn = "0045-7825",
  doi = "http://dx.doi.org/10.1016/j.cma.2014.11.016",
  url = "http://www.sciencedirect.com/science/article/pii/S0045782514004423",
  author = "Christian Miehe and Lisa-Marie Schänzel and Heike Ulmer"
}

@article{chakraborty2016intergranularfracture,
  title = "Multi-scale modeling of microstructure dependent intergranular brittle fracture using a quantitative phase-field based method ",
  journal = "Computational Materials Science ",
  volume = "113",
  pages = "38 - 52",
  year = "2016",
  issn = "0927-0256",
  doi = "https://doi.org/10.1016/j.commatsci.2015.11.010",
  url = "http://www.sciencedirect.com/science/article/pii/S092702561500717X",
  author = "Pritam Chakraborty and Yongfeng Zhang and Michael R. Tonks"
}
=======
@article{rice_path_1968,
  Author = {Rice, J. R.},
  Doi = {10.1115/1.3601206},
  Journal = {Journal of Applied Mechanics},
  Number = {2},
  Pages = {379},
  Title = {A Path Independent Integral and the Approximate Analysis of Strain Concentration by Notches and Cracks},
  Volume = {35},
  Year = {1968},
}

@article{li_comparison_1985,
  Author = {Li, F. Z. and Shih, C. F. and Needleman, A.},
  Doi = {10.1016/0013-7944(85)90029-3},
  Journal = {Engineering Fracture Mechanics},
  Number = {2},
  Pages = {405--421},
  Title = {A comparison of methods for calculating energy release rates},
  Volume = {21},
  Year = {1985},
}

@techreport{warp3d_17.3.1,
  Author = {Brian Healy and Arne Gullerud and Kyle Koppenhoefer and Arun Roy and Sushovan RoyChowdhury and Matt Walters and Barron Bichon and Kristine Cochran and Adam Carlyle and James Sobotka and Mark Messner and Robert Dodds},
  Institution = {University of Illinois at Urbana-Champaign},
  Number = {UILU-ENG-95-2012},
  Title = {WARP3D-Release 17.3.1},
  Year = {2012},
}

@article{walters_interaction_2005,
        Author = {Walters, Matthew C. and Paulino, Glaucio H. and Dodds, Robert H.},
        Journal = {Engineering Fracture Mechanics},
        Month = jul,
        Number = {11},
        Pages = {1635--1663},
        Title = {Interaction integral procedures for 3-{D} curved cracks including surface tractions},
        Volume = {72},
        Year = {2005}}

@article{larsson_influence_1973,
        Author = {Larsson, S.G. and Carlsson, A.J.},
        Journal = {Journal of the Mechanics and Physics of Solids},
        Month = jul,
        Number = {4},
        Pages = {263--277},
        Title = {Influence of non-singular stress terms and specimen geometry on small-scale yielding at crack tips in elastic-plastic materials},
        Volume = {21},
        Year = {1973}}

@article{rice_limitations_1974,
        Author = {Rice, J.R.},
        Journal = {Journal of the Mechanics and Physics of Solids},
        Month = jan,
        Number = {1},
        Pages = {17--26},
        Title = {Limitations to the small scale yielding approximation for crack tip plasticity},
        Volume = {22},
        Year = {1974}}

@article{toshio_determination_1992,
        Author = {Nakamura, Toshio and Parks, David M.},
        Date-Added = {2015-02-09 19:08:08 +0000},
        Date-Modified = {2015-02-16 16:54:25 +0000},
        Doi = {10.1016/0020-7683(92)90011-H},
        Issn = {00207683},
        Journal = {International Journal of Solids and Structures},
        Language = {en},
        Month = jan,
        Number = {13},
        Pages = {1597--1611},
        Title = {Determination of elastic T-stress along three-dimensional crack fronts using an interaction integral},
        Volume = {29},
        Year = {1992}}

@incollection{eshelby_energy_1999,
    Address = {Berlin, Heidelberg},
    Author = {Eshelby, J. D.},
    Booktitle = {Fundamental {Contributions} to the {Continuum} {Theory} of {Evolving} {Phase} {Interfaces} in {Solids}},
    Editor = {Ball, John M. and Kinderlehrer, David and Podio-Guidugli, Paulo and Slemrod, Marshall},
    Language = {en},
    Doi = {10.1007/978-3-642-59938-5\_5},
    Pages = {82--119},
    Publisher = {Springer Berlin Heidelberg},
    Title = {Energy {Relations} and the {Energy}-{Momentum} {Tensor} in {Continuum} {Mechanics}},
    Year = {1999}}
>>>>>>> 0d04afc3
<|MERGE_RESOLUTION|>--- conflicted
+++ resolved
@@ -38,7 +38,6 @@
   author = {Bower, A.~F.}
 }
 
-<<<<<<< HEAD
 @article{miehe2015phasefield,
   title = "Phase field modeling of fracture in multi-physics problems. Part I. Balance of crack surface and failure criteria for brittle crack propagation in thermo-elastic solids",
   journal = "Computer Methods in Applied Mechanics and Engineering",
@@ -62,7 +61,7 @@
   url = "http://www.sciencedirect.com/science/article/pii/S092702561500717X",
   author = "Pritam Chakraborty and Yongfeng Zhang and Michael R. Tonks"
 }
-=======
+
 @article{rice_path_1968,
   Author = {Rice, J. R.},
   Doi = {10.1115/1.3601206},
@@ -149,4 +148,3 @@
     Publisher = {Springer Berlin Heidelberg},
     Title = {Energy {Relations} and the {Energy}-{Momentum} {Tensor} in {Continuum} {Mechanics}},
     Year = {1999}}
->>>>>>> 0d04afc3
