--- conflicted
+++ resolved
@@ -291,20 +291,6 @@
 }
 
 
-<<<<<<< HEAD
-=======
-void NDSpline::from1Dto2Drestructuring(std::vector<std::vector<double> > & twoDdata, std::vector<double> & oneDdata, int spacing){
- // this function restructures a 1D vector into a 2D vector
- // example: 1D [1,2,3,4,5,6] spacing=2 --> 2D restructuring [[1,2],[3,4],[5,6]]
-
- if (oneDdata.size()%spacing == 0)
-  for (unsigned int i=0; i<oneDdata.size()/spacing; i++){
-   for (int j=0; j<spacing; j++)
-     twoDdata.at(i).at(j) = oneDdata.at(spacing*i+j);
-  }
- else
-  throw ("Error in from1Dto2Drestructuring: spacing value not a multiplier for oneDdata");
-}
 
 
 //double NDSpline::u_k(double x, double a, double h, double k){
@@ -313,7 +299,6 @@
 //}
 
 
->>>>>>> 2ae972ce
 double NDSpline::u_k(double x, std::vector<double> & discretizations, double k){
   // defined in Christian Habermann, Fabian Kindermann, "Multidimensional Spline Interpolation: Theory and Applications", Computational Economics, Vol.30-2, pp 153-169 (2007) [http://link.springer.com/article/10.1007%2Fs10614-007-9092-4]
   //double up   = discretizations[0];
@@ -511,7 +496,7 @@
 }
 
 double NDSpline::U_K(double x, std::vector<double> & discretizations, double k){
-<<<<<<< HEAD
+
         int down=0;
 
         for(unsigned int n=0; n<discretizations.size(); n++)
@@ -531,32 +516,6 @@
         //return PHI((scaled_x-a)/h - (k-2.0));
 
         //return PHI((x-discretizations.at(0))/(discretizations.at(down+1)-discretizations.at(down)) - (k-2.0)) * (discretizations.at(down+1)-discretizations.at(down));
-=======
-  //double up   = discretizations[0];
-  //double down = discretizations.at(discretizations.size()-1);
-  int down = 0;
-
-  for(unsigned int n=0; n<discretizations.size(); n++)
-    if (x>discretizations.at(n)) {
-      down = n;
-      break;
-    }
-
-  //up is never used
-  //for(int n=discretizations.size(); n<0; n--)
-  //  if (x<discretizations[n])
-  //    up = n;
-
-  double scaled_x = down + (x-discretizations.at((int)down))/(discretizations.at((int)down+1)-discretizations.at((int)down));
-
-  double a = 0.0;
-  double h = 1.0;
-  //double value = PHI((scaled_x-a)/h - (k-2.0));
-
-  double value = PHI((scaled_x-a)/h - (k-2.0)) * (discretizations.at(1)-discretizations.at(0));
-
-  return value;
->>>>>>> 2ae972ce
 }
 
 
